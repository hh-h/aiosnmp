--- conflicted
+++ resolved
@@ -15,17 +15,10 @@
 
 [testenv:check]
 deps =
-<<<<<<< HEAD
-    flake8 == 3.9.2
-    isort == 5.8.0
-    black == 22.3.0
-    mypy == 0.812
-=======
     flake8 == 5.0.4
     isort == 5.10.1
     black == 22.6.0
     mypy == 0.971
->>>>>>> c670479b
 commands =
     flake8 aiosnmp/ tests/ examples/ setup.py
     isort -q --check --diff aiosnmp/ tests/ examples/ setup.py
@@ -36,13 +29,8 @@
 
 [testenv:format]
 deps =
-<<<<<<< HEAD
-    isort == 5.8.0
-    black == 22.3.0
-=======
     isort == 5.10.1
     black == 22.6.0
->>>>>>> c670479b
 commands =
     isort aiosnmp/ tests/ examples/ setup.py
     black aiosnmp/ tests/ examples/ setup.py
